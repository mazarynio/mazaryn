defmodule MazarynWeb.Router do
  use MazarynWeb, :router
  import MazarynWeb.Plug.Session, only: [redirect_unauthorized: 2, validate_session: 2]

  pipeline :browser do
    plug(:accepts, ["html"])
    plug(:fetch_session)
    plug(:fetch_live_flash)
    plug(:put_root_layout, {MazarynWeb.LayoutView, :root})
    plug(:protect_from_forgery)
    plug(:put_secure_browser_headers)
    plug(:validate_session)
    plug(MazarynWeb.Plugs.SetLocale)
  end

  pipeline :restricted do
    plug(:browser)
    plug(:redirect_unauthorized)
  end

  pipeline :api do
    plug(:accepts, ["json"])
  end

  # pipeline :liveview do
  #   plug :ensure_user_authenticated
  #   plug :ensure_user_confirmed
  # end

  scope "/", MazarynWeb do
    pipe_through(:browser)

    get("/logout", LogoutController, :index)
    get("/confirm/:token", ConfirmAccountController, :index)
    get "/735600.txt", FileController, :serve_empty_file

    live_session :default,
      on_mount: [MazarynWeb.UserLiveAuth] do
      live("/login", AuthLive.Login)
      live("/blog", BlogLive.Index)
      live("/blog/mazaryn", BlogLive.Post.Mazaryn)
      live("/blog/polkadot", BlogLive.Post.Polkadot)
      live("/blog/kusama", BlogLive.Post.Kusama)
      live("/blog/cardano", BlogLive.Post.Cardano)
      live("/blog/aeternity", BlogLive.Post.Aeternity)
      live("/blog/joy-of-elixir-and-phoenix", BlogLive.Post.Joyofelixirandphoenix)
      live("/blog/nft", BlogLive.Post.NFT)
      live("/blog/phoenix-and-absinthe", BlogLive.Post.Phoenixandabsinthe)
      live("/blog/ai-nft", BlogLive.Post.AINFT)
      live("/blog/blockchain", BlogLive.Post.Blockchain)
      live("/reset", AuthLive.Reset)
      live("/signup", AuthLive.Signup)
    end

    get("/", PageController, :index)

    get("/contact", PageController, :contact)
    get("/about", PageController, :about)
    get("/privacy-policy", PageController, :privacy)
    get("/careers", PageController, :careers)
    get("/865853.txt", PageController, :empty_page)
  end

  scope "/", MazarynWeb do
    pipe_through(:restricted)

    live("/home", HomeLive.Home)
    live("/approve", HomeLive.Approve)
    live("/coins", CoinLive.Index)
<<<<<<< HEAD
    live "notifications", HomeLive.Notification
=======
    live("/videos", VideoLive.Index)
    live("/videos/:id", VideoLive.Show)
>>>>>>> 080372fb

    # CHATS
    scope "/chats" do
      live("/", ChatsLive.Index, :index)
      live("/:recipient_id", ChatsLive.Index, :index)
    end

    # profile
    live("/search", SearchLive.Index)
    live("/:username", UserLive.Profile)
    live("/posts", PostLive.Index)
    live("/dashboard", DashboardLive.Index)
    live("/dashboard/hedera-wallet", DashboardLive.Wallet.HederaWallet)
    live("/notifications", NotificationLive.Index)
    live("/user_blog", UserBlog.Index)

    # hashtags
    live "/hashtag/:hashtag_name", HashtagLive.Index
  end

  scope "/api" do
    pipe_through(:api)

    forward("/graphiql", Absinthe.Plug.GraphiQL,
      schema: MazarynWeb.Schema,
      interface: :simple
    )

    forward("/", Absinthe.Plug, schema: MazarynWeb.Schema)
  end

  # Other scopes may use custom stacks.

  # Other scopes may use custom stacks.
  # scope "/api", MazarynWeb do
  #   pipe_through :api
  # end

  # Enables LiveDashboard only for development
  #
  # If you want to use the LiveDashboard in production, you should put
  # it behind authentication and allow only admins to access it.
  # If your application does not have an admins-only section yet,
  # you can use Plug.BasicAuth to set up some basic authentication
  # as long as you are also using SSL (which you should anyway).
  if Mix.env() in [:dev, :test] do
    import Phoenix.LiveDashboard.Router

    scope "/" do
      pipe_through(:browser)

      live_dashboard("/dashboard", metrics: MazarynWeb.Telemetry)
    end
  end

  # Enables the Swoosh mailbox preview in development.
  #
  # Note that preview only shows emails that were sent by the same
  # node running the Phoenix server.
  if Mix.env() == :dev do
    scope "/dev" do
      pipe_through(:browser)

      forward("/mailbox", Plug.Swoosh.MailboxPreview)
    end
  end
end<|MERGE_RESOLUTION|>--- conflicted
+++ resolved
@@ -67,12 +67,9 @@
     live("/home", HomeLive.Home)
     live("/approve", HomeLive.Approve)
     live("/coins", CoinLive.Index)
-<<<<<<< HEAD
     live "notifications", HomeLive.Notification
-=======
     live("/videos", VideoLive.Index)
     live("/videos/:id", VideoLive.Show)
->>>>>>> 080372fb
 
     # CHATS
     scope "/chats" do
