--- conflicted
+++ resolved
@@ -123,42 +123,29 @@
     {:noreply, handle_assigns(socket, user_id, id)}
   end
 
-<<<<<<< HEAD
-  # def handle_event("block_user", %{"id" => id}, socket) do
-  # id = socket.assigns.current_user.id
-  # UserClient.block(id, blocked)
-  # {:noreply, socket}
-  # end
+  def handle_event("open_modal", %{"action" => "follower"}, socket) do
+    {:noreply, socket |> assign(follower_action: true, edit_action: false, follows_action: false )}
+  end
+
+  def handle_event("open_modal", %{"action" => "edit"}, socket) do
+    {:noreply, socket |> assign(edit_action: true, follower_action: false, follows_action: false)}
+  end
+
+  def handle_event("open_modal", %{"action" => "follows"}, socket) do
+    {:noreply, socket |> assign(follows_action: true, edit_action: false, follower_action: false)}
+  end
+  
+  #def handle_event("block_user", %{"id" => id}, socket) do
+    #id = socket.assigns.current_user.id
+    #UserClient.block(id, blocked)
+    #{:noreply, socket}
+  #end
 
   # def handle_event("unblock_user", %{"id" => id}, socket) do
   # id = socket.assigns.current_user.id
   # UserClient.unblock(id, umnlocked)
   # {:noreply, socket}
   # end
-=======
-  def handle_event("open_modal", %{"action" => "follower"}, socket) do
-    {:noreply, socket |> assign(follower_action: true, edit_action: false, follows_action: false )}
-  end
-
-  def handle_event("open_modal", %{"action" => "edit"}, socket) do
-    {:noreply, socket |> assign(edit_action: true, follower_action: false, follows_action: false)}
-  end
-
-  def handle_event("open_modal", %{"action" => "follows"}, socket) do
-    {:noreply, socket |> assign(follows_action: true, edit_action: false, follower_action: false)}
-  end
-  #def handle_event("block_user", %{"id" => id}, socket) do
-    #id = socket.assigns.current_user.id
-    #UserClient.block(id, blocked)
-    #{:noreply, socket}
-  #end
-
-  #def handle_event("unblock_user", %{"id" => id}, socket) do
-    #id = socket.assigns.current_user.id
-    #UserClient.unblock(id, umnlocked)
-    #{:noreply, socket}
-  #end
->>>>>>> e24321e5
 
   def handle_event("get-follower", %{"id" => id}, socket) do
     id = id |> to_charlist
@@ -224,4 +211,4 @@
     |> Enum.count()
   end
 
-end
+end