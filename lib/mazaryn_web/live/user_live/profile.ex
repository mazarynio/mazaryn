--- conflicted
+++ resolved
@@ -35,14 +35,9 @@
       |> assign(user: user)
       |> assign(current_user: current_user)
       |> handle_assigns(current_user.id, username)
-<<<<<<< HEAD
-      |> assign(delete_action: :false)
-      |> assign(edit_action: :false)
-      |> assign(follower_action: :false)
-      |> assign(is_hidden: true)
-=======
->>>>>>> c186ada3
-
+      |> assign(edit_action: false)
+      |> assign(follower_action: false)
+      |> assign(follows_action: false)
 
     {:ok, socket}
   end
@@ -128,6 +123,17 @@
     {:noreply, handle_assigns(socket, user_id, id)}
   end
 
+  def handle_event("open_modal", %{"action" => "follower"}, socket) do
+    {:noreply, socket |> assign(follower_action: true, edit_action: false, follows_action: false )}
+  end
+
+  def handle_event("open_modal", %{"action" => "edit"}, socket) do
+    {:noreply, socket |> assign(edit_action: true, follower_action: false, follows_action: false)}
+  end
+
+  def handle_event("open_modal", %{"action" => "follows"}, socket) do
+    {:noreply, socket |> assign(follows_action: true, edit_action: false, follower_action: false)}
+  end
   #def handle_event("block_user", %{"id" => id}, socket) do
     #id = socket.assigns.current_user.id
     #UserClient.block(id, blocked)
@@ -164,27 +170,6 @@
     }
   end
 
-<<<<<<< HEAD
-  def handle_event("open_modal", %{"action" => action}, socket) do
-    action =
-      case action do
-        "edit" -> :true
-        "delete" -> :true
-        "follower" -> :true
-        _ -> :false
-      end
-
-      IO.puts "ON #{inspect(self())}"
-      socket =
-        socket
-        |> assign(delete_action: action, follower_action: action, edit_action: action, is_hidden: false)
-
-      {:noreply, socket}
-  end
-
-
-=======
->>>>>>> c186ada3
   defp handle_assigns(socket, user_id, id) do
     socket
     |> assign(:follow_event, follow_event(user_id, id))
@@ -225,4 +210,4 @@
     |> Enum.count()
   end
 
-end+end
