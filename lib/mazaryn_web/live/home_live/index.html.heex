<nav class="flex justify-evenly items-center w-full bg-white relative text-center px-9 py-3 shadow-lg">
<<<<<<< HEAD
    <div class="text-xl font-extrabold text-black cursor-pointer flex-shrink-0">
=======
    <div class="text-xl font-extrabold text-black cursor-pointer">
>>>>>>> ee3124a6
        <img src={Routes.static_path(@socket, "/images/logo.png")} alt="Mazaryn Logo"/>
    </div>
    <div class="flex m-auto my-0 h-9 leading-9 w-1/2 px-10">
        <input type="search" placeholder="Search" class="w-full text-sm outline-0 rounded border-2 border-slate-200 bg-slate-100"/>
        <span class="fa fa-search"></span>
    </div>
    <ol class="hidden md:flex justify-evenly items-center list-none">
        <li class="mx-5 my-0">
            <div class="flex justify-evenly items-center px-5 py-1 bg-slate-100 rounded-full">
                <div class="rounded-full pr-4 flex-shrink-0">
                    <img src={Routes.static_path(@socket, "/images/mazaryn-symbol.svg")} alt="Mazaryn symbol" class="w-4 rounded-full"/>
                </div>

                <h1>0.23</h1>
            </div>
        </li>
        <li class="mx-5 my-0">
            <div class="w-10 h-10 bg-slate-100 center rounded-full p-1">
                <span class="relative inline-block">
                    <svg class="w-8 rounded-full text-gray-200" width="29" height="29" viewBox="0 0 29 29" fill="none" xmlns="http://www.w3.org/2000/svg">
                        <path d="M24.3112 20.5829L21.7378 16.9417V9.82806C21.7378 6.19728 19.0505 3.18269 15.5605 2.66783V1.06099C15.5605 0.475045 15.0855 0 14.4996 0C13.9137 0 13.4386 0.475045 13.4386 1.06099V2.66777C9.94864 3.18264 7.26133 6.19722 7.26133 9.828V16.9417L4.68797 20.5829C4.19259 21.2837 4.69426 22.2562 5.55435 22.2562H23.4449C24.3031 22.2563 24.8077 21.2852 24.3112 20.5829Z" fill="#AAAAAA"/>
                        <path d="M14.4989 23.0137C12.8485 23.0137 11.5059 24.3563 11.5059 26.0067C11.5059 27.6571 12.8486 28.9998 14.4989 28.9998C16.1493 28.9998 17.4919 27.6571 17.4919 26.0068C17.4919 24.3564 16.1493 23.0137 14.4989 23.0137Z" fill="#AAAAAA"/>
                    </svg>
                    <span class="absolute top-0 left-5 px-1.5 py-1 text-xs font-bold leading-none text-red-100 transform bg-red-600 rounded-full">9</span>
                </span>
            </div>
        </li>
        <li class="mx-5 my-0">
            <div class="relative inline-block text-left">
                <div>
                    <button type="button" class="dropdown inline-flex justify-center w-full rounded-md border border-slate-100 shadow-sm px-4 py-1.5 bg-slate-100 text-sm font-medium text-gray-700 flex-shrink-0 hover:bg-gray-50 focus:outline-none focus:ring-2 focus:ring-offset-2 focus:ring-offset-gray-100 focus:ring-indigo-500" id="menu-button" aria-expanded="true" aria-haspopup="true"> 
                        <div class="rounded-full pr-6 flex-shrink-0">
                            <img src={Routes.static_path(@socket, "/images/profile-photo.svg")} alt="Mazaryn symbol" class="w-6 rounded-full"/>
                        </div>
                        Auwal Rg 
                        <!-- Heroicon name: solid/chevron-down -->
                        <svg class="-mr-1 ml-2 h-5 w-5" xmlns="http://www.w3.org/2000/svg" viewBox="0 0 20 20" fill="currentColor" aria-hidden="true">
                            <path fill-rule="evenodd" d="M5.293 7.293a1 1 0 011.414 0L10 10.586l3.293-3.293a1 1 0 111.414 1.414l-4 4a1 1 0 01-1.414 0l-4-4a1 1 0 010-1.414z" clip-rule="evenodd" />
                        </svg>
                    </button>
                </div>

                <!--
                    Dropdown menu, show/hide based on menu state.
                    Entering: "transition ease-out duration-100"
                    From: "transform opacity-0 scale-95"
                    To: "transform opacity-100 scale-100"
                    Leaving: "transition ease-in duration-75"
                    From: "transform opacity-100 scale-100"
                    To: "transform opacity-0 scale-95"
                -->
                <div class="dropdown-menu hidden origin-top-right absolute right-0 mt-2 w-56 rounded-md shadow-lg bg-white ring-1 ring-black ring-opacity-5 divide-y divide-gray-100 focus:outline-none" role="menu" aria-orientation="vertical" aria-labelledby="menu-button" tabindex="-1">
                    <div class="py-1" role="none">
                        <a href="#" class="text-gray-700 block px-4 py-2 text-sm" role="menuitem" tabindex="-1" id="menu-item-0">
                            <div class="flex">
                                <div class="flex rounded-full pr-6">
                                    <img src={Routes.static_path(@socket, "/images/profile-photo.svg")} alt="Mazaryn symbol" class="w-8 rounded-full"/>
                                </div>
                                <div class="flex flex-col">
                                    <h1>Auwal Rg</h1>
                                    <p>@auwalrg</p>
                                </div>
                            </div>
                        </a>
                    </div>
                    <div class="py-1" role="none">
                        <a href="#" class="text-gray-700 block px-4 py-2 text-sm" role="menuitem" tabindex="-1" id="menu-item-6">Log Out</a>
                    </div>
                </div>
            </div>
        </li>
    </ol>
    <!-- Mobile menu button -->
    <div class="md:hidden flex items-center">
        <button class="outline-none mobile-menu-button">
            <svg
                class="w-6 h-6 text-gray-500"
                x-show="!showMenu"
                fill="none"
                stroke-linecap="round"
                stroke-linejoin="round"
                stroke-width="2"
                viewBox="0 0 24 24"
                stroke="currentColor"
                >
                <path d="M4 6h16M4 12h16M4 18h16"></path>
            </svg>
        </button>
    </div>

</nav>
    <!-- Mobile menu -->
    <div class="hidden lg:hidden mobile-menu">
        <ul class="">
            <li class="active"><a href="index.html" class="block text-sm px-2 py-4 text-white bg-slate-500 font-semibold">Coins</a></li>
            <li><a href="#services" class="block text-sm px-2 py-4 hover:bg-slate-500 transition duration-300">Profile</a></li>
            <li><a href="#about" class="block text-sm px-2 py-4 hover:bg-slate-500 transition duration-300">Logout</a></li>
        </ul>
    </div>
<script>
// Grab HTML Elements
const btn = document.querySelector("button.mobile-menu-button");
const menu = document.querySelector(".mobile-menu");
<<<<<<< HEAD

=======
>>>>>>> ee3124a6
// Add Event Listeners
btn.addEventListener("click", () => {
    menu.classList.toggle("hidden");
});
<<<<<<< HEAD

=======
>>>>>>> ee3124a6
const    dropdownButton = document.querySelector(".dropdown")
const  dropdownMenu = document.querySelector(".dropdown-menu") 
dropdownButton.addEventListener("click", function() {
    dropdownMenu.classList.toggle("hidden") 
})
<<<<<<< HEAD
</script>
=======
</script>
>>>>>>> ee3124a6
<|MERGE_RESOLUTION|>--- conflicted
+++ resolved
@@ -1,9 +1,7 @@
 <nav class="flex justify-evenly items-center w-full bg-white relative text-center px-9 py-3 shadow-lg">
-<<<<<<< HEAD
+
     <div class="text-xl font-extrabold text-black cursor-pointer flex-shrink-0">
-=======
-    <div class="text-xl font-extrabold text-black cursor-pointer">
->>>>>>> ee3124a6
+
         <img src={Routes.static_path(@socket, "/images/logo.png")} alt="Mazaryn Logo"/>
     </div>
     <div class="flex m-auto my-0 h-9 leading-9 w-1/2 px-10">
@@ -107,25 +105,15 @@
 // Grab HTML Elements
 const btn = document.querySelector("button.mobile-menu-button");
 const menu = document.querySelector(".mobile-menu");
-<<<<<<< HEAD
 
-=======
->>>>>>> ee3124a6
 // Add Event Listeners
 btn.addEventListener("click", () => {
     menu.classList.toggle("hidden");
 });
-<<<<<<< HEAD
 
-=======
->>>>>>> ee3124a6
 const    dropdownButton = document.querySelector(".dropdown")
 const  dropdownMenu = document.querySelector(".dropdown-menu") 
 dropdownButton.addEventListener("click", function() {
     dropdownMenu.classList.toggle("hidden") 
 })
-<<<<<<< HEAD
 </script>
-=======
-</script>
->>>>>>> ee3124a6
