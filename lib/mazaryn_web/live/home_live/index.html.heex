--- conflicted
+++ resolved
@@ -8,13 +8,8 @@
     </div>
     <!-- middle column -->
     <div class="w-full lg:w-3/6 bg-gray-100 p-10">
-<<<<<<< HEAD
-        <div class="w-full bg-white white:bg-gray-800 shadow p-4 pb-2 rounded-xl border">
-            <.live_component module={MazarynWeb.HomeLive.CreatePostComponent} id="posting" changeset={@post_changeset}} user_id={@user.id} avatar_url={@user.avatar_url} />
-=======
         <div class="w-full bg-white white:bg-gray-800 custom-box-shadow p-[0.25rem] rounded-[20px]">
-            <.live_component module={MazarynWeb.HomeLive.CreatePostComponent} id="posting" changeset={@post_changeset} user_id={@user.username} avatar_url={@user.avatar_url} />
->>>>>>> 2fce4717
+            <.live_component module={MazarynWeb.HomeLive.CreatePostComponent} id="posting" changeset={@post_changeset} user_id={@user.id} avatar_url={@user.avatar_url} />
         </div>
         <div class="flex flex-wrap justify-center align-center my-5">
             <%= for post <- @posts do %>
