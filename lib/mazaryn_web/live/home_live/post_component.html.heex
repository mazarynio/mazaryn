--- conflicted
+++ resolved
@@ -90,13 +90,9 @@
         phx_value_post_id: @post.id,
         phx_target: @myself
       ) %>
-<<<<<<< HEAD
-      <span class="ml-2.5  text-[#CFD0DD] text-base"><%= Enum.count(@post.likes) %></span>
-=======
       <span class="ml-2.5 text-[#CFD0DD] text-base cursor-pointer" phx-click={Helper.open_modal()}>
         <%= Enum.count(@post.likes) %>
       </span>
->>>>>>> e24321e5
     </div>
     <div class="flex items-baseline mr-6">
       <svg
@@ -250,11 +246,8 @@
         </div>
       </div>
     <% end %>
-<<<<<<< HEAD
-=======
     <.modal>
       <.live_component module={MazarynWeb.HomeLive.ShowLikersComponent} id={@post.id} />
     </.modal>
->>>>>>> e24321e5
   </div>
 </div>