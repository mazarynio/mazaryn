defmodule MazarynWeb.HomeLive.Index do
  use MazarynWeb, :live_view

  alias Core.PostClient, as: PostClient

  import MazarynWeb.Live.Helper
  alias MazarynWeb.Component.SelectLive
  alias Home.Post
  alias Account.Users
  require Logger

  # case reload home page
  @impl true
  def mount(_params, %{"user_id" => user_id} = _session, socket) do
    Logger.info(user_id: user_id)
    {:ok, do_mount(user_id, socket)}
  end

  # case redirect form login, signup
  @impl true
  def mount(_params, %{"session_uuid" => session_uuid} = _session, socket) do
    {:ok, do_mount(get_user_id(session_uuid), socket)}
  end

  defp do_mount(user_id, socket) do
    post_changeset = Post.changeset(%Post{})

    socket
    |> assign(post_changeset: post_changeset)
    |> assign(user: Users.one_by_email(user_id))
<<<<<<< HEAD
    |> assign(posts: get_post(user_id))
=======
    |> assign(posts: get_post())
>>>>>>> ef0e047d
  end

  @impl true
  def handle_event("messages", _param, socket) do
    random_id = "/messages/" <> "1"
    {:noreply, push_redirect(socket, to: random_id)}
  end

  def handle_params(_params, _uri, socket) do
    {:noreply, socket}
<<<<<<< HEAD
  end

  require Logger

  defp get_post(user_id) do
    post = Post.posts_from_user_following(user_id)
    Logger.info(post)
    post
=======
>>>>>>> ef0e047d
  end

  defp get_post, do: PostClient.get_posts()
end<|MERGE_RESOLUTION|>--- conflicted
+++ resolved
@@ -28,11 +28,7 @@
     socket
     |> assign(post_changeset: post_changeset)
     |> assign(user: Users.one_by_email(user_id))
-<<<<<<< HEAD
     |> assign(posts: get_post(user_id))
-=======
-    |> assign(posts: get_post())
->>>>>>> ef0e047d
   end
 
   @impl true
@@ -43,7 +39,6 @@
 
   def handle_params(_params, _uri, socket) do
     {:noreply, socket}
-<<<<<<< HEAD
   end
 
   require Logger
@@ -52,8 +47,6 @@
     post = Post.posts_from_user_following(user_id)
     Logger.info(post)
     post
-=======
->>>>>>> ef0e047d
   end
 
   defp get_post, do: PostClient.get_posts()
