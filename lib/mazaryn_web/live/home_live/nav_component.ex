--- conflicted
+++ resolved
@@ -2,11 +2,7 @@
   use MazarynWeb, :live_component
   import Phoenix.Component
   require Logger
-<<<<<<< HEAD
   
-=======
-
->>>>>>> 610d65e3
   def mount(socket) do
     {:ok, socket}
   end
@@ -15,19 +11,9 @@
     unread_count =
       user.id
       |> Core.NotifEvent.get_all_notifs()
-<<<<<<< HEAD
-      |> Enum.filter(fn {:notif, _, _, _, _, _, viewed, _} -> not viewed end)
+      |> Enum.filter(&(!&1.viewed)) # assumes there's a boolean :viewed field
       |> Enum.count()
       
-=======
-      |> Enum.filter(fn
-        {:notif, _, _, _, _, _, viewed, _} -> not viewed
-        %{} = notif -> !notif.viewed
-      end)
-      |> Enum.count()
-    notifs_count = Core.NotifEvent.count_unread(user.id)
-
->>>>>>> 610d65e3
     {:ok,
      socket
      |> assign(assigns)
@@ -38,33 +24,21 @@
   def handle_path(socket) do
     {:noreply, socket}
   end
-<<<<<<< HEAD
   
-=======
-
->>>>>>> 610d65e3
   @impl true
   def handle_event("toggle_notification", _params, socket) do
     user_id = socket.assigns.user.id
     Logger.info("Marking notifications as read for user: #{inspect(user_id)}")
-<<<<<<< HEAD
     
     # Mark all notifications as read
     Core.NotifEvent.mark_all_as_read(user_id)
     
-=======
-
-    # Mark all notifications as read
-    Core.NotifEvent.mark_all_as_read(user_id)
-
->>>>>>> 610d65e3
     # Broadcast notification update
     Phoenix.PubSub.broadcast(
       Mazaryn.PubSub,
       "user:#{user_id}:notifications",
       {:notification_update}
     )
-<<<<<<< HEAD
     
     # Set notification count to 0 to make badge disappear
     {:noreply, assign(socket, :notifs_count, 0)}
@@ -73,33 +47,13 @@
   @impl true
   def handle_info({:notification_update}, socket) do
     user_id = socket.assigns.user.id
-=======
-
-    # Set notification count to 0 to make badge disappear
-    {:noreply, assign(socket, :notifs_count, 0)}
-  end
-
-  @impl true
-  def handle_info({:notification_update}, socket) do
-    user_id = socket.assigns.user.id
-
->>>>>>> 610d65e3
     # Recalculate unread count
     unread_count =
       user_id
       |> Core.NotifEvent.get_all_notifs()
-<<<<<<< HEAD
-      |> Enum.filter(fn {:notif, _, _, _, _, _, viewed, _} -> not viewed end)
+      |> Enum.filter(&(!&1.viewed))
       |> Enum.count()
       
-=======
-      |> Enum.filter(fn
-        {:notif, _, _, _, _, _, viewed, _} -> not viewed
-        %{} = notif -> !notif.viewed
-      end)
-      |> Enum.count()
-
->>>>>>> 610d65e3
     {:noreply, assign(socket, :notifs_count, unread_count)}
   end
 end