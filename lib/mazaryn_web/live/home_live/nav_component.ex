defmodule MazarynWeb.HomeLive.NavComponent do
  use MazarynWeb, :live_component
  import Phoenix.Component
  require Logger

  def mount(socket) do
    {:ok, socket}
  end

  def update(%{user: user} = assigns, socket) do
<<<<<<< HEAD
    unread_count =
      user.id
      |> Core.NotifEvent.get_all_notifs()
      |> Enum.filter(fn {:notif, _, _, _, _, _, viewed, _} -> not viewed end) # Handle tuple structure
      |> Enum.count()
=======
    notifs_count = Core.NotifEvent.count_unread(user.id)
>>>>>>> 7764fd47

    {:ok,
     socket
     |> assign(assigns)
     |> assign(notifs_count: unread_count)
     |> assign(current_path: "")}
  end

  def handle_path(socket) do
    {:noreply, socket}
  end

  @impl true
  def handle_event("toggle_notification", _params, socket) do
    user_id = socket.assigns.user.id
    Logger.info("Marking notifications as read for user: #{inspect(user_id)}")

    # Mark all notifications as read
    Core.NotifEvent.mark_all_as_read(user_id)

    # Broadcast notification update
    Phoenix.PubSub.broadcast(
      Mazaryn.PubSub,
      "user:#{user_id}:notifications",
      {:notification_update}
    )

    # Set notification count to 0 to make badge disappear
    {:noreply, assign(socket, :notifs_count, 0)}
  end

  @impl true
  def handle_info({:notification_update}, socket) do
    user_id = socket.assigns.user.id
    # Recalculate unread count
    unread_count =
      user_id
      |> Core.NotifEvent.get_all_notifs()
      |> Enum.filter(fn {:notif, _, _, _, _, _, viewed, _} -> not viewed end) # Handle tuple structure
      |> Enum.count()

    {:noreply, assign(socket, :notifs_count, unread_count)}
  end
end<|MERGE_RESOLUTION|>--- conflicted
+++ resolved
@@ -2,52 +2,48 @@
   use MazarynWeb, :live_component
   import Phoenix.Component
   require Logger
-
+  
   def mount(socket) do
     {:ok, socket}
   end
-
+  
   def update(%{user: user} = assigns, socket) do
-<<<<<<< HEAD
     unread_count =
       user.id
       |> Core.NotifEvent.get_all_notifs()
-      |> Enum.filter(fn {:notif, _, _, _, _, _, viewed, _} -> not viewed end) # Handle tuple structure
+      |> Enum.filter(fn {:notif, _, _, _, _, _, viewed, _} -> not viewed end)
       |> Enum.count()
-=======
-    notifs_count = Core.NotifEvent.count_unread(user.id)
->>>>>>> 7764fd47
-
+      
     {:ok,
      socket
      |> assign(assigns)
      |> assign(notifs_count: unread_count)
      |> assign(current_path: "")}
   end
-
+  
   def handle_path(socket) do
     {:noreply, socket}
   end
-
+  
   @impl true
   def handle_event("toggle_notification", _params, socket) do
     user_id = socket.assigns.user.id
     Logger.info("Marking notifications as read for user: #{inspect(user_id)}")
-
+    
     # Mark all notifications as read
     Core.NotifEvent.mark_all_as_read(user_id)
-
+    
     # Broadcast notification update
     Phoenix.PubSub.broadcast(
       Mazaryn.PubSub,
       "user:#{user_id}:notifications",
       {:notification_update}
     )
-
+    
     # Set notification count to 0 to make badge disappear
     {:noreply, assign(socket, :notifs_count, 0)}
   end
-
+  
   @impl true
   def handle_info({:notification_update}, socket) do
     user_id = socket.assigns.user.id
@@ -55,9 +51,9 @@
     unread_count =
       user_id
       |> Core.NotifEvent.get_all_notifs()
-      |> Enum.filter(fn {:notif, _, _, _, _, _, viewed, _} -> not viewed end) # Handle tuple structure
+      |> Enum.filter(fn {:notif, _, _, _, _, _, viewed, _} -> not viewed end)
       |> Enum.count()
-
+      
     {:noreply, assign(socket, :notifs_count, unread_count)}
   end
 end