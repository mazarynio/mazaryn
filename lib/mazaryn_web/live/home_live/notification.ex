--- conflicted
+++ resolved
@@ -49,7 +49,7 @@
         </div>
         <div class="w-full lg:w-[54%] py-6 pl-11 pr-8">
           <div class="flex flex-wrap justify-center align-center mb-6">
-<<<<<<< HEAD
+
             <div class="w-full bg-white white:bg-gray-800 custom-box-shadow pr-[1.35rem] pl-[1.6rem] pb-2 pt-5 mt-8 rounded-[20px]">
               <%= for {user, message, time_passed, time_stamp, metadata} <- @notifs, not metadata[:seen] do %>
                 <div class="flex justify-between align-center items-center mb-5">
@@ -76,44 +76,42 @@
                       </span>
                       <span class="block text-[#60616D] text-sm"><%= message %></span>
                       <span class="block text-[#60616D] text-sm"><%= time_passed %></span>
-=======
-            <div class="w-full bg-white custom-box-shadow pr-[1.35rem] pl-[1.6rem] pb-2 pt-5 mt-8 rounded-[20px]">
-              <!-- 👇 Click to hide notifications -->
+                   <div class="w-full bg-white custom-box-shadow pr-[1.35rem] pl-[1.6rem] pb-2 pt-5 mt-8 rounded-[20px]">
+           <!-- 👇 Click to hide notifications -->
               <button phx-click="toggle_notification" class="text-right w-full text-xs text-gray-500">Hide Notifications</button>
-              
-              <%= if @notification_visible do %>
-                <%= for {user, message, time_passed, timestamp} <- @notifs do %>
+
+               <%= if @notification_visible do %>
+                <%= for {user, message, time_passed, time_stamp, metadata} <- @notifs, not metadata[:seen] do %>
                   <div class="flex justify-between align-center items-center mb-5">
                     <div class="flex justify-center items-center">
                       <img
-                        class="h-11 w-11 rounded-full"
+                      class="h-11 w-11 rounded-full"
                         src={user.avatar_url || "/images/default-user.svg"}
-                      />
-                      <div class="ml-3.5 text-sm leading-tight mt-5">
-                        <span class="block text-[#60616D] text-sm">
+                          />
+                            <div class="ml-3.5 text-sm leading-tight mt-5">
+                         <span class="block text-[#60616D] text-sm">
                           <a
                             class="text-blue-500"
-                            href={
-                              Routes.live_path(
+                             href={
+                               Routes.live_path(
                                 @socket,
-                                MazarynWeb.UserLive.Profile,
-                                user.username,
-                                @locale
-                              )
-                            }
-                          >
-                            <%= user.username %>
-                          </a>
-                        </span>
-                        <span class="block text-[#60616D] text-sm"><%= message %></span>
-                        <span class="block text-[#60616D] text-sm"><%= time_passed %></span>
-                      </div>
->>>>>>> b7ea725b
-                    </div>
+                                  MazarynWeb.UserLive.Profile,
+                                    user.username,
+                                    @locale
+                                 )
+                             }
+                        >
+                       <%= user.username %>
+                      </a>
+                     </span>
+                      <span class="block text-[#60616D] text-sm"><%= message %></span>
+                      <span class="block text-[#60616D] text-sm"><%= time_passed %></span>
+                   </div>
                   </div>
+                 </div>
                 <% end %>
               <% end %>
-            </div>
+             </div>                    
           </div>
         </div>
       </div>
