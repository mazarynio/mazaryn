--- conflicted
+++ resolved
@@ -52,8 +52,6 @@
 
     <a id="top"></a>
     <%= @inner_content %>
-<<<<<<< HEAD
-=======
 
     <footer>
       <div class={
@@ -140,6 +138,5 @@
         </div>
       </div>
     </footer>
->>>>>>> 8903043f
   </body>
 </html>