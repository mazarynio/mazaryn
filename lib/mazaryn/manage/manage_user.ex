--- conflicted
+++ resolved
@@ -47,7 +47,6 @@
   def unsuspend_user(user_id) do
     :manage_user.unsuspend_user(user_id)
   end
-<<<<<<< HEAD
 
   ## Unban user based on user_id
   def unban_user(user_id) do
@@ -62,6 +61,4 @@
   def get_admin_list() do
     :manage_user.admin_list()
   end
-=======
->>>>>>> d2bc6d28
 end