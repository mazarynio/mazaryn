--- conflicted
+++ resolved
@@ -1,18 +1,14 @@
 defmodule Home.Post do
   use Ecto.Schema
-<<<<<<< HEAD
 
   alias Home.{Follow, Like, Comment}
   alias Mazaryn.Repo
 
-=======
->>>>>>> f2acb075
   import Ecto.Changeset
   import Ecto.Query, only: [from: 2]
 
   schema "posts" do
     field(:body, :string)
-<<<<<<< HEAD
     field(:likes_count, :integer, default: 0)
     field(:gif_url, :string)
     field(:removed, :boolean, default: false)
@@ -20,18 +16,6 @@
     field(:profile_tags, {:array, :string}, default: [])
     has_many(:likes, Like)
     has_many(:comments, Comment)
-=======
-    field(:total_likes, :integer, default: 0)
-    field(:total_comments, :integer, default: 0)
-    field(:gif_url, :string)
-    field(:privacy, :string)
-    field(:removed, :boolean, default: false)
-    field(:pinned, :boolean, default: false)
-    field(:profile_tags, {:array, :string}, default: [])
-    has_many(:likes, Home.Like, on_delete: :nilify_all)
-    has_many(:comments, Home.Comment, on_delete: :nilify_all)
-    has_many(:notifications, Home.Notification)
->>>>>>> f2acb075
     belongs_to(:user, Account.User)
 
     # timestamps()
@@ -49,7 +33,6 @@
     |> validate_required(@required_attrs)
   end
 
-<<<<<<< HEAD
   def add_post(%__MODULE__{} = post, params \\ %{}) do
     post
     |> changeset(params)
@@ -165,23 +148,5 @@
       )
 
     Repo.all(query)
-=======
-  def create_post(%Ecto.Changeset{valid?: false} = changeset), do: changeset
-
-  def create_post(%Ecto.Changeset{} = changeset) do
-    author = changeset |> Ecto.Changeset.get_field(:author)
-    content = changeset |> Ecto.Changeset.get_field(:content)
-
-    case Core.PostClient.create_post(author, content) do
-      :ok ->
-        %Post{author: author, content: content}
-
-      :post_existed ->
-        :post_existed
-
-      other ->
-        other
-    end
->>>>>>> f2acb075
   end
 end