--- conflicted
+++ resolved
@@ -75,13 +75,6 @@
     end
   end
 
-<<<<<<< HEAD
-  def get_followers(user_id) do
-    UserClient.get_following(user_id)
-  end
-
-=======
->>>>>>> ef0e047d
   def reset_password(%User{} = _user) do
     {:ok, :reseted}
   end
