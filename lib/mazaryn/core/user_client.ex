defmodule Core.UserClient do

  def register(username, password, email) do
    :user_server.start_link()
    :user_server.create_account(username, password, email)
  end

  def login(email, password) do
    :user_server.login(email, password)
  end

  def set_user_info(username, fields, values) do
    :user_server.set_user_info(username, fields, values)
  end

  def getting_user(username) do
    :user_server.get_user(username)
  end

  def get_user_in_transaction(username) do
    :user_server.get_user_in_transaction(username)
  end

  def getting_users() do
    :user_server.get_users()
  end

  def get_pass(username) do
    :user_server.get_password(username)
  end

  def get_user_by_mail(email) do
    :user_server.get_user_by_email(email)
  end

  def change_pass(username, current_pass, new_pass) do
    :user_server.change_password(username, current_pass, new_pass)
  end

  def change_mail(username, current_pass, new_email) do
    :user_server.change_email(username, current_pass, new_email)
  end

  def change_username(username, current_pass, new_username) do
    :user_server.change_username(username, current_pass, new_username)
  end

  def delete_user(username) do
    :user_server.delete_user(username)
  end

  def follow(username, following) do
    :user_server.follow(username, following)
  end

  def unfollow(username, following) do
    :user_server.unfollow(username, following)
  end

  def follow_multiple(username, others) do
    :user_server.follow_multiple(username, others)
  end

  def unfollow_multiple(username, others) do
    :user_server.unfollow_multiple(username, others)
  end

  def save_post(username, postId) do
    :user_server.save_post(username, postId)
  end

  def unsave_post(username, postId) do
    :user_server.unsave_post(username, postId)
  end

  def save_posts(username, postIds) do
    :user_server.save_posts(username, postIds)
  end

  def unsave_posts(username, postIds) do
    :user_server.unsave_posts(username, postIds)
  end

  def get_save_posts(username) do
    :user_server.get_save_posts(username)
  end

  def get_following(username) do
    :user_server.get_following(username)
  end

  def get_follower(username) do
    :user_server.get_follower(username)
  end

  def get_user_info(username, fields) do
    :user_server.get_user_info(username, fields)
  end

  def block(username, blocked) do
    :user_server.block(username, blocked)
  end

  def unblock(username, unblocked) do
    :user_server.unblock(username, unblocked)
  end

  def get_blocked(username) do
    :user_server.get_blocked(username)
  end

  def add_media(username, mediaType, url) do
    :user_server.add_media(username, mediaType, url)
  end
<<<<<<< HEAD
=======

  def get_media(username, mediaType) do
    :user_server.get_media(username, mediaType)
  end
>>>>>>> ef0e047d
end<|MERGE_RESOLUTION|>--- conflicted
+++ resolved
@@ -112,11 +112,8 @@
   def add_media(username, mediaType, url) do
     :user_server.add_media(username, mediaType, url)
   end
-<<<<<<< HEAD
-=======
 
   def get_media(username, mediaType) do
     :user_server.get_media(username, mediaType)
   end
->>>>>>> ef0e047d
 end