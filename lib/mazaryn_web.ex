--- conflicted
+++ resolved
@@ -26,12 +26,9 @@
       import Plug.Conn
       import MazarynWeb.Gettext
       alias MazarynWeb.Router.Helpers, as: Routes
-<<<<<<< HEAD
-=======
 
       unquote(verified_routes())
 
->>>>>>> e24321e5
     end
   end
 
@@ -111,13 +108,6 @@
     end
   end
 
-<<<<<<< HEAD
-=======
-      unquote(verified_routes())
-    end
-  end
-
->>>>>>> e24321e5
   def verified_routes do
     quote do
       use Phoenix.VerifiedRoutes,
