--- conflicted
+++ resolved
@@ -1,14 +1,9 @@
 -module(userdb).
 -include("../records.hrl").
 
-<<<<<<< HEAD
--export([set_user_info/3, get_user_info/1,
-         insert/3, insert_media/3, login/2,
-=======
 -export([set_user_info/3, get_user_info/2,
          insert/3, insert_media/3, get_media/2,
          login/2,
->>>>>>> ef0e047d
          get_user/1, get_user_by_email/1,
          get_users/0, delete_user/1, get_password/1,
          change_username/3, change_password/3, change_email/3,
@@ -73,13 +68,6 @@
     {atomic, Res} = mnesia:transaction(Fun),
     Res.
 
-<<<<<<< HEAD
-insert_media(Username, MediaType, Url) ->
-  Fun = fun() ->
-          [User] =  mnesia:read(user, Username),
-          Media = User#user.media,
-          mnesia:write(User#user{media = [{MediaType, Url} | Media]})
-=======
 insert_media(Username, Type, Url) ->
   Fun = fun() ->
           [User] =  mnesia:read(user, Username),
@@ -91,13 +79,10 @@
                           [{Type, Url}|Media]
                      end,
           mnesia:write(User#user{media = NewMedia})
->>>>>>> ef0e047d
-        end,
-  {atomic, Res} = mnesia:transaction(Fun),
-  Res.
-
-<<<<<<< HEAD
-=======
+        end,
+  {atomic, Res} = mnesia:transaction(Fun),
+  Res.
+
 get_media(Username, Type) ->
   Fun = fun() ->
           [User] = mnesia:read({user, Username}),
@@ -106,7 +91,6 @@
         end,
   {atomic, Res} = mnesia:transaction(Fun),
   Res.
->>>>>>> ef0e047d
 
 get_user(Username) ->
     F = fun() ->
