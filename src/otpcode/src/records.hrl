-record(user, { username,
                password,
                email,
<<<<<<< HEAD
                media,
=======
                media= [],
>>>>>>> ef0e047d
                post = [],
                following = [],
                follower = [],
                blocked = [],
                saved_posts = [],
                other_info = [], %location, birthday
                private = false,
                date_created,
                date_updated}).

-record(post, { id,
                content,
                comments = [],
                media = [],
                author,
                date_created,
                date_updated}).

-record(comment, {id,
                  post,
                  username,
                  content,
                  date_created}).

-record(group, {id, gp_name, num_members, members}).
-record(event, {name, date, loc, desc}).
-record(msg, {sender, receiver, content, timestamp}).
-record(follower, {id, username}).
-record(following, {id, username}).

%% crypto wallet and transaction
-record(transaction, {id,
                      type,
                      amount,
                      status}).

-record(wallet, {name,
                 password,
                 address,
                 balance,
                 pub_key,
                 priv_key,
                 secret_phase,
                 transaction = []}).


-define(MSG_INSUFFICIENT_FUNDS, <<"Insufficient funds.">>).<|MERGE_RESOLUTION|>--- conflicted
+++ resolved
@@ -1,11 +1,7 @@
 -record(user, { username,
                 password,
                 email,
-<<<<<<< HEAD
-                media,
-=======
                 media= [],
->>>>>>> ef0e047d
                 post = [],
                 following = [],
                 follower = [],
