--- conflicted
+++ resolved
@@ -1,12 +1,13 @@
 -module(user_server).
-<<<<<<< HEAD
 -export([start_link/0,
          create_account/3,login/2,
-         get_user/1, get_users/0, remove_user/1,
+         get_user/1, get_users/0, delete_user/1,
          get_user_by_email/1, get_password/1,
          set_user_info/3, get_user_info/1,
          follow/2, unfollow/2, follow_multiple/2, unfollow_multiple/2,
          change_username/3, change_password/3, change_email/3,
+         get_save_posts/1, get_following/1,
+         get_follower/1,
          save_post/2, unsave_post/2,
          save_posts/2, unsave_posts/2]).
 
@@ -14,20 +15,10 @@
 -export([init/1, handle_call/3, handle_cast/2, handle_info/2, terminate/2,
   code_change/3]).
 
-=======
->>>>>>> d24a065e
 -behaviour(gen_server).
 -define(SERVER, ?MODULE).
 -record(state, {}).
--import(postdb, [init/0]).
-
--export([start_link/0, create_account/3, login/2, set_user_info/3, get_user/1,
-         get_users/0, get_password/1, get_user_by_email/1, change_password/3,
-         change_email/3, change_username/3, delete_user/1, follow/2, unfollow/2,
-         follow_multiple/2, unfollow_multiple/2, save_post/2, unsave_post/2, 
-         save_posts/2, unsave_posts/2, get_save_posts/1, get_following/1, 
-         get_follower/1, get_user_info/1, init/1, handle_call/3, handle_cast/2, 
-         handle_info/2, terminate/2, code_change/3, is_username_taken/1]).
+
 
 start_link() ->
     gen_server:start_link({global, ?SERVER}, ?MODULE, [], []).  
@@ -59,16 +50,12 @@
 change_email(Username, CurrentPass, NewEmail) -> 
     gen_server:call({global, ?MODULE}, {change_email, Username, CurrentPass, NewEmail}).
 
-<<<<<<< HEAD
-%%%%%
-=======
 change_username(Username, CurrentPass, NewUsername) ->
     gen_server:call({global, ?MODULE}, {change_username, Username, CurrentPass, NewUsername}).
 
 delete_user(Username) ->
     gen_server:call({global, ?MODULE}, {delete_user, Username}).
 
->>>>>>> d24a065e
 follow(Username, Following) ->
     gen_server:call({global, ?MODULE}, {follow, Username, Following}).
 
@@ -156,17 +143,9 @@
     Res = userdb:delete_user(Username),
     {reply, Res, State};
 
-<<<<<<< HEAD
-%%%%%%% following/follower
-
-handle_call({follow_user, Username, Following}, _From, State) ->
-    userdb:follow(Username, Following),
-    {reply, ok, State};
-=======
 handle_call({follow, Username, Following}, _From, State) ->
     Res = userdb:follow(Username, Following),
     {reply, Res, State};
->>>>>>> d24a065e
 
 handle_call({unfollow, Username, Following}, _From, State) ->
     Res = userdb:unfollow(Username, Following),
