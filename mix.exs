--- conflicted
+++ resolved
@@ -48,14 +48,8 @@
       {:gettext, "~> 0.18"},
       {:jason, "~> 1.2"},
       {:plug_cowboy, "~> 2.5"},
-<<<<<<< HEAD
       {:tailwind, "~> 0.1", runtime: Mix.env() == :dev},
       {:mailer, path: "lib/mailer"}
-=======
-
-      {:tailwind, "~> 0.1", runtime: Mix.env() == :dev},
-      {:swoosh, "~> 1.6"}
->>>>>>> 9515cffa
     ]
   end
 
